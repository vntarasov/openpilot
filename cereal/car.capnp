using Cxx = import "c++.capnp";
$Cxx.namespace("cereal");

using Java = import "java.capnp";
$Java.package("ai.comma.openpilot.cereal");
$Java.outerClassname("Car");

@0x8e2af1e708af8b8d;

# ******* events causing controls state machine transition *******

struct CarEvent @0x9b1657f34caf3ad3 {
  name @0 :EventName;
  enable @1 :Bool;
  noEntry @2 :Bool;
  warning @3 :Bool;
  userDisable @4 :Bool;
  softDisable @5 :Bool;
  immediateDisable @6 :Bool;
  preEnable @7 :Bool;
  permanent @8 :Bool;

  enum EventName @0xbaa8c5d505f727de {
    # TODO: copy from error list
    commIssue @0;
    steerUnavailable @1;
    brakeUnavailable @2;
    gasUnavailable @3;
    wrongGear @4;
    doorOpen @5;
    seatbeltNotLatched @6;
    espDisabled @7;
    wrongCarMode @8;
    steerTempUnavailable @9;
    reverseGear @10;
    buttonCancel @11;
    buttonEnable @12;
    pedalPressed @13;
    cruiseDisabled @14;
    radarCommIssue @15;
    dataNeeded @16;
    speedTooLow @17;
    outOfSpace @18;
    overheat @19;
    calibrationInProgress @20;
    calibrationInvalid @21;
    controlsMismatch @22;
    pcmEnable @23;
    pcmDisable @24;
    noTarget @25;
    radarFault @26;
    modelCommIssue @27;
    brakeHold @28;
    parkBrake @29;
    manualRestart @30;
    lowSpeedLockout @31;
  }
}

# ******* main car state @ 100hz *******
# all speeds in m/s

struct CarState {
  errorsDEPRECATED @0 :List(CarEvent.EventName);
  events @13 :List(CarEvent);

  # car speed
  vEgo @1 :Float32;         # best estimate of speed
  aEgo @16 :Float32;        # best estimate of acceleration
  vEgoRaw @17 :Float32;     # unfiltered speed from CAN sensors
  yawRate @22 :Float32;     # best estimate of yaw rate
  standstill @18 :Bool;
  wheelSpeeds @2 :WheelSpeeds;

  # gas pedal, 0.0-1.0
  gas @3 :Float32;        # this is user + computer
  gasPressed @4 :Bool;    # this is user pedal only

  # brake pedal, 0.0-1.0
  brake @5 :Float32;      # this is user pedal only
  brakePressed @6 :Bool;  # this is user pedal only
  brakeLights @19 :Bool;

  # steering wheel
  steeringAngle @7 :Float32;   # deg
  steeringRate @15 :Float32;   # deg/s
  steeringTorque @8 :Float32;  # TODO: standardize units
  steeringPressed @9 :Bool;    # if the user is using the steering wheel

  # cruise state
  cruiseState @10 :CruiseState;

  # gear
  gearShifter @14 :GearShifter;

  # button presses
  buttonEvents @11 :List(ButtonEvent);
  leftBlinker @20 :Bool;
  rightBlinker @21 :Bool;
  genericToggle @23 :Bool;

  # lock info
  doorOpen @24 :Bool;
  seatbeltUnlatched @25 :Bool;

  # which packets this state came from
  canMonoTimes @12: List(UInt64);

  struct WheelSpeeds {
    # optional wheel speeds
    fl @0 :Float32;
    fr @1 :Float32;
    rl @2 :Float32;
    rr @3 :Float32;
  }

  struct CruiseState {
    enabled @0 :Bool;
    speed @1 :Float32;
    available @2 :Bool;
    speedOffset @3 :Float32;
    standstill @4 :Bool;
  }

  enum GearShifter {
    unknown @0;
    park @1;
    drive @2;
    neutral @3;
    reverse @4;
    sport @5;
    low @6;
    brake @7;
  }


  # send on change
  struct ButtonEvent {
    pressed @0 :Bool;
    type @1 :Type;

    enum Type {
      unknown @0;
      leftBlinker @1;
      rightBlinker @2;
      accelCruise @3;
      decelCruise @4;
      cancel @5;
      altButton1 @6;
      altButton2 @7;
      altButton3 @8;
    }
  }
}

# ******* radar state @ 20hz *******

struct RadarState {
  errors @0 :List(Error);
  points @1 :List(RadarPoint);

  # which packets this state came from
  canMonoTimes @2 :List(UInt64);

  enum Error {
    commIssue @0;
    fault @1;
  }

  # similar to LiveTracks
  # is one timestamp valid for all? I think so
  struct RadarPoint {
    trackId @0 :UInt64;  # no trackId reuse

    # these 3 are the minimum required
    dRel @1 :Float32; # m from the front bumper of the car
    yRel @2 :Float32; # m
    vRel @3 :Float32; # m/s

    # these are optional and valid if they are not NaN
    aRel @4 :Float32; # m/s^2
    yvRel @5 :Float32; # m/s

    # some radars flag measurements VS estimates
    measured @6 :Bool;
  }
}

# ******* car controls @ 100hz *******

struct CarControl {
  # must be true for any actuator commands to work
  enabled @0 :Bool;

  gasDEPRECATED @1 :Float32;
  brakeDEPRECATED @2 :Float32;
  steeringTorqueDEPRECATED @3 :Float32;

  actuators @6 :Actuators;

  cruiseControl @4 :CruiseControl;
  hudControl @5 :HUDControl;

  struct Actuators {
    # range from 0.0 - 1.0
    gas @0: Float32;
    brake @1: Float32;
    # range from -1.0 - 1.0
    steer @2: Float32;
  }

  struct CruiseControl {
    cancel @0: Bool;
    override @1: Bool;
    speedOverride @2: Float32;
    accelOverride @3: Float32;
  }

  struct HUDControl {
    speedVisible @0: Bool;
    setSpeed @1: Float32;
    lanesVisible @2: Bool;
    leadVisible @3: Bool;
    visualAlert @4: VisualAlert;
    audibleAlert @5: AudibleAlert;

    enum VisualAlert {
      # these are the choices from the Honda
      # map as good as you can for your car
      none @0;
      fcw @1;
      steerRequired @2;
      brakePressed @3;
      wrongGear @4;
      seatbeltUnbuckled @5;
      speedTooHigh @6;
    }

    enum AudibleAlert {
      # these are the choices from the Honda
      # map as good as you can for your car
      none @0;
      beepSingle @1;
      beepTriple @2;
      beepRepeated @3;
      chimeSingle @4;
      chimeDouble @5;
      chimeRepeated @6;
      chimeContinuous @7;
    }
  }
}

# ****** car param ******

struct CarParams {
  carName @0 :Text;
  radarNameDEPRECATED @1 :Text;
  carFingerprint @2 :Text;

  enableSteer @3 :Bool;
  enableGas @4 :Bool;
  enableBrake @5 :Bool;
  enableCruise @6 :Bool;
  enableCamera @26 :Bool;
  enableDsu @27 :Bool; # driving support unit
  enableApgs @28 :Bool; # advanced parking guidance system

  minEnableSpeed @17 :Float32;
  safetyModel @18 :Int16;
  safetyParam @41 :Int16;

  steerMaxBP @19 :List(Float32);
  steerMaxV @20 :List(Float32);
  gasMaxBP @21 :List(Float32);
  gasMaxV @22 :List(Float32);
  brakeMaxBP @23 :List(Float32);
  brakeMaxV @24 :List(Float32);

  longPidDeadzoneBP @32 :List(Float32);
  longPidDeadzoneV @33 :List(Float32);

  enum SafetyModels {
    # does NOT match board setting
    noOutput @0;
    honda @1;
    toyota @2;
    elm327 @3;
    gm @4;
<<<<<<< HEAD
=======
    hondaBosch @5;
>>>>>>> 93f55f3c
  }

  # things about the car in the manual
  mass @7 :Float32;             # [kg] running weight
  wheelbase @8 :Float32;        # [m] distance from rear to front axle
  centerToFront @9 :Float32;   # [m] GC distance to front axle
  steerRatio @10 :Float32;       # [] ratio between front wheels and steering wheel angles
  steerRatioRear @11 :Float32;  # [] rear steering ratio wrt front steering (usually 0)

  # things we can derive
  rotationalInertia @12 :Float32;    # [kg*m2] body rotational inertia
  tireStiffnessFront @13 :Float32;   # [N/rad] front tire coeff of stiff
  tireStiffnessRear @14 :Float32;    # [N/rad] rear tire coeff of stiff

  # Kp and Ki for the lateral control
  steerKpBP @42 :List(Float32);
  steerKpV @43 :List(Float32);
  steerKiBP @44 :List(Float32);
  steerKiV @45 :List(Float32);
  steerKpDEPRECATED @15 :Float32;
  steerKiDEPRECATED @16 :Float32;
  steerKf @25 :Float32;

  # Kp and Ki for the longitudinal control
  longitudinalKpBP @36 :List(Float32);
  longitudinalKpV @37 :List(Float32);
  longitudinalKiBP @38 :List(Float32);
  longitudinalKiV @39 :List(Float32);

  steerLimitAlert @29 :Bool;

  vEgoStopping @30 :Float32; # Speed at which the car goes into stopping state
  directAccelControl @31 :Bool; # Does the car have direct accel control or just gas/brake
  stoppingControl @34 :Bool; # Does the car allows full control even at lows speeds when stopping
  startAccel @35 :Float32; # Required acceleraton to overcome creep braking
  steerRateCost @40 :Float32; # Lateral MPC cost on steering rate
}<|MERGE_RESOLUTION|>--- conflicted
+++ resolved
@@ -287,10 +287,7 @@
     toyota @2;
     elm327 @3;
     gm @4;
-<<<<<<< HEAD
-=======
     hondaBosch @5;
->>>>>>> 93f55f3c
   }
 
   # things about the car in the manual
