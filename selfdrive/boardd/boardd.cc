#include <stdio.h>
#include <stdint.h>
#include <stdlib.h>
#include <string.h>
#include <signal.h>
#include <unistd.h>
#include <sched.h>
#include <sys/time.h>
#include <sys/cdefs.h>
#include <sys/types.h>
#include <sys/time.h>
#include <sys/resource.h>

#include <assert.h>
#include <pthread.h>

#include <zmq.h>
#include <libusb.h>

#include <capnp/serialize.h>
#include "cereal/gen/cpp/log.capnp.h"
#include "cereal/gen/cpp/car.capnp.h"

#include "common/params.h"
#include "common/swaglog.h"
#include "common/timing.h"

#include <algorithm>

// double the FIFO size
#define RECV_SIZE (0x1000)
#define TIMEOUT 0

#define SAFETY_NOOUTPUT  0
#define SAFETY_HONDA 1
#define SAFETY_TOYOTA 2
#define SAFETY_ELM327 0xE327
#define SAFETY_GM 3
<<<<<<< HEAD
=======
#define SAFETY_HONDA_BOSCH 4
>>>>>>> 93f55f3c

namespace {

volatile int do_exit = 0;

libusb_context *ctx = NULL;
libusb_device_handle *dev_handle;
pthread_mutex_t usb_lock;

bool spoofing_started = false;
bool fake_send = false;
bool loopback_can = false;
bool has_pigeon = false;

pthread_t safety_setter_thread_handle = -1;
pthread_t pigeon_thread_handle = -1;
bool pigeon_needs_init;

void pigeon_init();
void *pigeon_thread(void *crap);

void *safety_setter_thread(void *s) {
  char *value;
  size_t value_sz = 0;

  LOGW("waiting for params to set safety model");
  while (1) {
    if (do_exit) return NULL;

    const int result = read_db_value(NULL, "CarParams", &value, &value_sz);
    if (value_sz > 0) break;
    usleep(100*1000);
  }
  LOGW("got %d bytes CarParams", value_sz);

  // format for board, make copy due to alignment issues, will be freed on out of scope
  auto amsg = kj::heapArray<capnp::word>((value_sz / sizeof(capnp::word)) + 1);
  memcpy(amsg.begin(), value, value_sz);

  capnp::FlatArrayMessageReader cmsg(amsg);
  cereal::CarParams::Reader car_params = cmsg.getRoot<cereal::CarParams>();

  auto safety_model = car_params.getSafetyModel();
  auto safety_param = car_params.getSafetyParam();
  LOGW("setting safety model: %d with param %d", safety_model, safety_param);

  int safety_setting = 0;
  switch (safety_model) {
  case (int)cereal::CarParams::SafetyModels::NO_OUTPUT:
    safety_setting = SAFETY_NOOUTPUT;
    break;
  case (int)cereal::CarParams::SafetyModels::HONDA:
    safety_setting = SAFETY_HONDA;
    break;
  case (int)cereal::CarParams::SafetyModels::TOYOTA:
    safety_setting = SAFETY_TOYOTA;
    break;
  case (int)cereal::CarParams::SafetyModels::ELM327:
    safety_setting = SAFETY_ELM327;
    break;
  case (int)cereal::CarParams::SafetyModels::GM:
    safety_setting = SAFETY_GM;
    break;
<<<<<<< HEAD
=======
  case (int)cereal::CarParams::SafetyModels::HONDA_BOSCH:
    safety_setting = SAFETY_HONDA_BOSCH;
    break;
>>>>>>> 93f55f3c
  default:
    LOGE("unknown safety model: %d", safety_model);
  }

  pthread_mutex_lock(&usb_lock);

  // set in the mutex to avoid race
  safety_setter_thread_handle = -1;

  libusb_control_transfer(dev_handle, 0x40, 0xdc, safety_setting, safety_param, NULL, 0, TIMEOUT);

  pthread_mutex_unlock(&usb_lock);

  return NULL;
}

// must be called before threads or with mutex
bool usb_connect() {
  int err;
  unsigned char is_pigeon[1] = {0};

  dev_handle = libusb_open_device_with_vid_pid(ctx, 0xbbaa, 0xddcc);
  if (dev_handle == NULL) { goto fail; }

  err = libusb_set_configuration(dev_handle, 1);
  if (err != 0) { goto fail; }

  err = libusb_claim_interface(dev_handle, 0);
  if (err != 0) { goto fail; }

  if (loopback_can) {
    libusb_control_transfer(dev_handle, 0xc0, 0xe5, 1, 0, NULL, 0, TIMEOUT);
  }

  // power off ESP
  libusb_control_transfer(dev_handle, 0xc0, 0xd9, 0, 0, NULL, 0, TIMEOUT);

  // power on charging (may trigger a reconnection, should be okay)
  #ifndef __x86_64__
    libusb_control_transfer(dev_handle, 0xc0, 0xe6, 1, 0, NULL, 0, TIMEOUT);
  #else
    LOGW("not enabling charging on x86_64");
  #endif

  // no output is the default
  if (getenv("RECVMOCK")) {
    libusb_control_transfer(dev_handle, 0x40, 0xdc, SAFETY_ELM327, 0, NULL, 0, TIMEOUT);
  } else {
    libusb_control_transfer(dev_handle, 0x40, 0xdc, SAFETY_NOOUTPUT, 0, NULL, 0, TIMEOUT);
  }

  if (safety_setter_thread_handle == -1) {
    err = pthread_create(&safety_setter_thread_handle, NULL, safety_setter_thread, NULL);
    assert(err == 0);
  }

  libusb_control_transfer(dev_handle, 0xc0, 0xc1, 0, 0, is_pigeon, 1, TIMEOUT);

  if (is_pigeon[0]) {
    LOGW("grey panda detected");
    pigeon_needs_init = true;
    if (pigeon_thread_handle == -1) {
      err = pthread_create(&pigeon_thread_handle, NULL, pigeon_thread, NULL);
      assert(err == 0);
    }
  }

  return true;
fail:
  return false;
}

void usb_retry_connect() {
  LOG("attempting to connect");
  while (!usb_connect()) { usleep(100*1000); }
  LOGW("connected to board");
}

void handle_usb_issue(int err, const char func[]) {
  LOGE_100("usb error %d \"%s\" in %s", err, libusb_strerror((enum libusb_error)err), func);
  if (err == -4) {
    LOGE("lost connection");
    usb_retry_connect();
  }
  // TODO: check other errors, is simply retrying okay?
}

void can_recv(void *s) {
  int err;
  uint32_t data[RECV_SIZE/4];
  int recv;
  uint32_t f1, f2;

  // do recv
  pthread_mutex_lock(&usb_lock);

  do {
    err = libusb_bulk_transfer(dev_handle, 0x81, (uint8_t*)data, RECV_SIZE, &recv, TIMEOUT);
    if (err != 0) { handle_usb_issue(err, __func__); }
    if (err == -8) { LOGE_100("overflow got 0x%x", recv); };

    // timeout is okay to exit, recv still happened
    if (err == -7) { break; }
  } while(err != 0);

  pthread_mutex_unlock(&usb_lock);

  // return if length is 0
  if (recv <= 0) {
    return;
  }

  // create message
  capnp::MallocMessageBuilder msg;
  cereal::Event::Builder event = msg.initRoot<cereal::Event>();
  event.setLogMonoTime(nanos_since_boot());

  auto canData = event.initCan(recv/0x10);

  // populate message
  for (int i = 0; i<(recv/0x10); i++) {
    if (data[i*4] & 4) {
      // extended
      canData[i].setAddress(data[i*4] >> 3);
      //printf("got extended: %x\n", data[i*4] >> 3);
    } else {
      // normal
      canData[i].setAddress(data[i*4] >> 21);
    }
    canData[i].setBusTime(data[i*4+1] >> 16);
    int len = data[i*4+1]&0xF;
    canData[i].setDat(kj::arrayPtr((uint8_t*)&data[i*4+2], len));
    canData[i].setSrc((data[i*4+1] >> 4) & 0xff);
  }

  // send to can
  auto words = capnp::messageToFlatArray(msg);
  auto bytes = words.asBytes();
  zmq_send(s, bytes.begin(), bytes.size(), 0);
}

void can_health(void *s) {
  int cnt;

  // copied from board/main.c
  struct __attribute__((packed)) health {
    uint32_t voltage;
    uint32_t current;
    uint8_t started;
    uint8_t controls_allowed;
    uint8_t gas_interceptor_detected;
    uint8_t started_signal_detected;
    uint8_t started_alt;
  } health;

  // recv from board
  pthread_mutex_lock(&usb_lock);

  do {
    cnt = libusb_control_transfer(dev_handle, 0xc0, 0xd2, 0, 0, (unsigned char*)&health, sizeof(health), TIMEOUT);
    if (cnt != sizeof(health)) { handle_usb_issue(cnt, __func__); }
  } while(cnt != sizeof(health));

  pthread_mutex_unlock(&usb_lock);

  // create message
  capnp::MallocMessageBuilder msg;
  cereal::Event::Builder event = msg.initRoot<cereal::Event>();
  event.setLogMonoTime(nanos_since_boot());
  auto healthData = event.initHealth();

  // set fields
  healthData.setVoltage(health.voltage);
  healthData.setCurrent(health.current);
  if (spoofing_started) {
    healthData.setStarted(1);
  } else {
    healthData.setStarted(health.started);
  }
  healthData.setControlsAllowed(health.controls_allowed);
  healthData.setGasInterceptorDetected(health.gas_interceptor_detected);
  healthData.setStartedSignalDetected(health.started_signal_detected);

  // send to health
  auto words = capnp::messageToFlatArray(msg);
  auto bytes = words.asBytes();
  zmq_send(s, bytes.begin(), bytes.size(), 0);
}


void can_send(void *s) {
  int err;

  // recv from sendcan
  zmq_msg_t msg;
  zmq_msg_init(&msg);
  err = zmq_msg_recv(&msg, s, 0);
  assert(err >= 0);

  // format for board, make copy due to alignment issues, will be freed on out of scope
  auto amsg = kj::heapArray<capnp::word>((zmq_msg_size(&msg) / sizeof(capnp::word)) + 1);
  memcpy(amsg.begin(), zmq_msg_data(&msg), zmq_msg_size(&msg));

  capnp::FlatArrayMessageReader cmsg(amsg);
  cereal::Event::Reader event = cmsg.getRoot<cereal::Event>();
  int msg_count = event.getCan().size();

  uint32_t *send = (uint32_t*)malloc(msg_count*0x10);
  memset(send, 0, msg_count*0x10);

  for (int i = 0; i < msg_count; i++) {
    auto cmsg = event.getSendcan()[i];
    if (cmsg.getAddress() >= 0x800) {
      // extended
      send[i*4] = (cmsg.getAddress() << 3) | 5;
    } else {
      // normal
      send[i*4] = (cmsg.getAddress() << 21) | 1;
    }
    assert(cmsg.getDat().size() <= 8);
    send[i*4+1] = cmsg.getDat().size() | (cmsg.getSrc() << 4);
    memcpy(&send[i*4+2], cmsg.getDat().begin(), cmsg.getDat().size());
  }

  // release msg
  zmq_msg_close(&msg);

  // send to board
  int sent;
  pthread_mutex_lock(&usb_lock);

  if (!fake_send) {
    do {
      err = libusb_bulk_transfer(dev_handle, 3, (uint8_t*)send, msg_count*0x10, &sent, TIMEOUT);
      if (err != 0 || msg_count*0x10 != sent) { handle_usb_issue(err, __func__); }
    } while(err != 0);
  }

  pthread_mutex_unlock(&usb_lock);

  // done
  free(send);
}


// **** threads ****

void *thermal_thread(void *crap) {
  int err;
  LOGD("start thermal thread");

  // thermal = 8005
  void *context = zmq_ctx_new();
  void *subscriber = zmq_socket(context, ZMQ_SUB);
  zmq_setsockopt(subscriber, ZMQ_SUBSCRIBE, "", 0);
  zmq_connect(subscriber, "tcp://127.0.0.1:8005");

  // run as fast as messages come in
  while (!do_exit) {
    // recv from thermal
    zmq_msg_t msg;
    zmq_msg_init(&msg);
    err = zmq_msg_recv(&msg, subscriber, 0);
    assert(err >= 0);

    // format for board, make copy due to alignment issues, will be freed on out of scope
    // copied from send thread...
    auto amsg = kj::heapArray<capnp::word>((zmq_msg_size(&msg) / sizeof(capnp::word)) + 1);
    memcpy(amsg.begin(), zmq_msg_data(&msg), zmq_msg_size(&msg));

    capnp::FlatArrayMessageReader cmsg(amsg);
    cereal::Event::Reader event = cmsg.getRoot<cereal::Event>();

    uint16_t target_fan_speed = event.getThermal().getFanSpeed();
    //LOGW("setting fan speed %d", target_fan_speed);

    pthread_mutex_lock(&usb_lock);
    libusb_control_transfer(dev_handle, 0xc0, 0xd3, target_fan_speed, 0, NULL, 0, TIMEOUT);
    pthread_mutex_unlock(&usb_lock);
  }

  // turn the fan off when we exit
  libusb_control_transfer(dev_handle, 0xc0, 0xd3, 0, 0, NULL, 0, TIMEOUT);

  return NULL;
}

void *can_send_thread(void *crap) {
  LOGD("start send thread");

  // sendcan = 8017
  void *context = zmq_ctx_new();
  void *subscriber = zmq_socket(context, ZMQ_SUB);
  zmq_setsockopt(subscriber, ZMQ_SUBSCRIBE, "", 0);
  zmq_connect(subscriber, "tcp://127.0.0.1:8017");

  // run as fast as messages come in
  while (!do_exit) {
    can_send(subscriber);
  }
  return NULL;
}

void *can_recv_thread(void *crap) {
  LOGD("start recv thread");

  // can = 8006
  void *context = zmq_ctx_new();
  void *publisher = zmq_socket(context, ZMQ_PUB);
  zmq_bind(publisher, "tcp://*:8006");

  // run at ~200hz
  while (!do_exit) {
    can_recv(publisher);
    // 5ms
    usleep(5*1000);
  }
  return NULL;
}

void *can_health_thread(void *crap) {
  LOGD("start health thread");

  // health = 8011
  void *context = zmq_ctx_new();
  void *publisher = zmq_socket(context, ZMQ_PUB);
  zmq_bind(publisher, "tcp://*:8011");

  // run at 1hz
  while (!do_exit) {
    can_health(publisher);
    usleep(1000*1000);
  }
  return NULL;
}

#define pigeon_send(x) _pigeon_send(x, sizeof(x)-1)

void hexdump(unsigned char *d, int l) {
  for (int i = 0; i < l; i++) {
    if (i!=0 && i%0x10 == 0) printf("\n");
    printf("%2.2X ", d[i]);
  }
  printf("\n");
}

void _pigeon_send(const char *dat, int len) {
  int sent;
  unsigned char a[0x20];
  int err;
  a[0] = 1;
  for (int i=0; i<len; i+=0x20) {
    int ll = std::min(0x20, len-i);
    memcpy(&a[1], &dat[i], ll);
    pthread_mutex_lock(&usb_lock);
    err = libusb_bulk_transfer(dev_handle, 2, a, ll+1, &sent, TIMEOUT);
    if (err < 0) { handle_usb_issue(err, __func__); }
    assert(err == 0);
    assert(sent == ll+1);
    //hexdump(a, ll+1);
    pthread_mutex_unlock(&usb_lock);
  }
}

void pigeon_set_power(int power) {
  pthread_mutex_lock(&usb_lock);
  int err = libusb_control_transfer(dev_handle, 0xc0, 0xd9, power, 0, NULL, 0, TIMEOUT);
  if (err < 0) { handle_usb_issue(err, __func__); }
  pthread_mutex_unlock(&usb_lock);
}

void pigeon_set_baud(int baud) {
  int err;
  pthread_mutex_lock(&usb_lock);
  err = libusb_control_transfer(dev_handle, 0xc0, 0xe2, 1, 0, NULL, 0, TIMEOUT);
  if (err < 0) { handle_usb_issue(err, __func__); }
  err = libusb_control_transfer(dev_handle, 0xc0, 0xe4, 1, baud/300, NULL, 0, TIMEOUT);
  if (err < 0) { handle_usb_issue(err, __func__); }
  pthread_mutex_unlock(&usb_lock);
}

void pigeon_init() {
  usleep(1000*1000);
  LOGW("grey panda start");

  // power off pigeon
  pigeon_set_power(0);
  usleep(100*1000);

  // 9600 baud at init
  pigeon_set_baud(9600);

  // power on pigeon
  pigeon_set_power(1);
  usleep(500*1000);

  // baud rate upping
  pigeon_send("\x24\x50\x55\x42\x58\x2C\x34\x31\x2C\x31\x2C\x30\x30\x30\x37\x2C\x30\x30\x30\x33\x2C\x34\x36\x30\x38\x30\x30\x2C\x30\x2A\x31\x35\x0D\x0A");
  usleep(100*1000);

  // set baud rate to 460800
  pigeon_set_baud(460800);
  usleep(100*1000);

  // init from ubloxd
  pigeon_send("\xB5\x62\x06\x00\x14\x00\x03\xFF\x00\x00\x00\x00\x00\x00\x00\x00\x00\x00\x01\x00\x01\x00\x00\x00\x00\x00\x1E\x7F");
  pigeon_send("\xB5\x62\x06\x3E\x00\x00\x44\xD2");
  pigeon_send("\xB5\x62\x06\x00\x14\x00\x00\xFF\x00\x00\x00\x00\x00\x00\x00\x00\x00\x00\x00\x00\x00\x00\x00\x00\x00\x00\x19\x35");
  pigeon_send("\xB5\x62\x06\x00\x14\x00\x01\x00\x00\x00\xC0\x08\x00\x00\x00\x08\x07\x00\x01\x00\x01\x00\x00\x00\x00\x00\xF4\x80");
  pigeon_send("\xB5\x62\x06\x00\x14\x00\x04\xFF\x00\x00\x00\x00\x00\x00\x00\x00\x00\x00\x00\x00\x00\x00\x00\x00\x00\x00\x1D\x85");
  pigeon_send("\xB5\x62\x06\x00\x00\x00\x06\x18");
  pigeon_send("\xB5\x62\x06\x00\x01\x00\x01\x08\x22");
  pigeon_send("\xB5\x62\x06\x00\x01\x00\x02\x09\x23");
  pigeon_send("\xB5\x62\x06\x00\x01\x00\x03\x0A\x24");
  pigeon_send("\xB5\x62\x06\x08\x06\x00\x64\x00\x01\x00\x00\x00\x79\x10");
  pigeon_send("\xB5\x62\x06\x24\x24\x00\x05\x00\x04\x03\x00\x00\x00\x00\x00\x00\x00\x00\x00\x00\x00\x00\x00\x00\x00\x00\x00\x00\x00\x00\x00\x00\x00\x00\x00\x00\x00\x00\x00\x00\x00\x00\x5A\x63");
  pigeon_send("\xB5\x62\x06\x1E\x14\x00\x00\x00\x00\x00\x01\x03\x00\x00\x00\x00\x00\x00\x00\x00\x00\x00\x00\x00\x00\x00\x3C\x37");
  pigeon_send("\xB5\x62\x06\x24\x00\x00\x2A\x84");
  pigeon_send("\xB5\x62\x06\x23\x00\x00\x29\x81");
  pigeon_send("\xB5\x62\x06\x1E\x00\x00\x24\x72");
  pigeon_send("\xB5\x62\x06\x01\x03\x00\x01\x07\x01\x13\x51");
  pigeon_send("\xB5\x62\x06\x01\x03\x00\x02\x15\x01\x22\x70");

  LOGW("grey panda is ready to fly");
}


void *pigeon_thread(void *crap) {
  // ubloxRaw = 8042
  void *context = zmq_ctx_new();
  void *publisher = zmq_socket(context, ZMQ_PUB);
  zmq_bind(publisher, "tcp://*:8042");

  // run at ~100hz
  unsigned char dat[0x1000];
  uint64_t cnt = 0;
  while (!do_exit) {
    if (pigeon_needs_init) {
      pigeon_needs_init = false;
      pigeon_init();
    } else {
      // send periodic messages
      if (cnt%3000 == 0) {
        for (unsigned char sv = 1; sv < 33; ++sv){
          const unsigned char buffer[5] = {0x0B, 0x31, 0x01, 0x00, sv};
          unsigned char CK_A = 0;
          unsigned char CK_B = 0;
          for(int i=0;i<5;i++) {
            CK_A = CK_A + buffer[i];
            CK_B = CK_B + CK_A;
          }
	  const unsigned char msg[9] = {0xB5, 0x62, 0x0B, 0x31, 0x01, 0x00, sv, CK_A, CK_B};
          _pigeon_send((const char *)msg, 9);
        }
        pigeon_send("\xB5\x62\x0b\x02\x00\x00\x0d\x32");
      }
    }
    int alen = 0;
    while (alen < 0xfc0) {
      pthread_mutex_lock(&usb_lock);
      int len = libusb_control_transfer(dev_handle, 0xc0, 0xe0, 1, 0, dat+alen, 0x40, TIMEOUT);
      if (len < 0) { handle_usb_issue(len, __func__); }
      pthread_mutex_unlock(&usb_lock);
      if (len <= 0) break;

      //printf("got %d\n", len);
      alen += len;
    }
    if (alen > 0) {
      // create message
      capnp::MallocMessageBuilder msg;
      cereal::Event::Builder event = msg.initRoot<cereal::Event>();
      event.setLogMonoTime(nanos_since_boot());
      auto ublox_raw = event.initUbloxRaw(alen);
      memcpy(ublox_raw.begin(), dat, alen);

      // send to ubloxRaw
      auto words = capnp::messageToFlatArray(msg);
      auto bytes = words.asBytes();
      zmq_send(publisher, bytes.begin(), bytes.size(), 0);
    }

    // 10ms
    usleep(10*1000);
    cnt++;
  }

  return NULL;
}

int set_realtime_priority(int level) {
  // should match python using chrt
  struct sched_param sa;
  memset(&sa, 0, sizeof(sa));
  sa.sched_priority = level;
  return sched_setscheduler(getpid(), SCHED_FIFO, &sa);
}

}

int main() {
  int err;
  LOGW("starting boardd");

  // set process priority
  err = set_realtime_priority(4);
  LOG("setpriority returns %d", err);

  // check the environment
  if (getenv("STARTED")) {
    spoofing_started = true;
  }

  if (getenv("FAKESEND")) {
    fake_send = true;
  }

  if (getenv("BOARDD_LOOPBACK")){
    loopback_can = true;
  }

  // init libusb
  err = libusb_init(&ctx);
  assert(err == 0);
  libusb_set_debug(ctx, 3);

  // connect to the board
  usb_retry_connect();


  // create threads
  pthread_t can_health_thread_handle;
  err = pthread_create(&can_health_thread_handle, NULL,
                       can_health_thread, NULL);
  assert(err == 0);

  pthread_t can_send_thread_handle;
  err = pthread_create(&can_send_thread_handle, NULL,
                       can_send_thread, NULL);
  assert(err == 0);

  pthread_t can_recv_thread_handle;
  err = pthread_create(&can_recv_thread_handle, NULL,
                       can_recv_thread, NULL);
  assert(err == 0);

  pthread_t thermal_thread_handle;
  err = pthread_create(&thermal_thread_handle, NULL,
                       thermal_thread, NULL);
  assert(err == 0);

  // join threads

  err = pthread_join(thermal_thread_handle, NULL);
  assert(err == 0);

  err = pthread_join(can_recv_thread_handle, NULL);
  assert(err == 0);

  err = pthread_join(can_send_thread_handle, NULL);
  assert(err == 0);

  err = pthread_join(can_health_thread_handle, NULL);
  assert(err == 0);

  //while (!do_exit) usleep(1000);

  // destruct libusb

  libusb_close(dev_handle);
  libusb_exit(ctx);
}<|MERGE_RESOLUTION|>--- conflicted
+++ resolved
@@ -36,10 +36,7 @@
 #define SAFETY_TOYOTA 2
 #define SAFETY_ELM327 0xE327
 #define SAFETY_GM 3
-<<<<<<< HEAD
-=======
 #define SAFETY_HONDA_BOSCH 4
->>>>>>> 93f55f3c
 
 namespace {
 
@@ -103,12 +100,9 @@
   case (int)cereal::CarParams::SafetyModels::GM:
     safety_setting = SAFETY_GM;
     break;
-<<<<<<< HEAD
-=======
   case (int)cereal::CarParams::SafetyModels::HONDA_BOSCH:
     safety_setting = SAFETY_HONDA_BOSCH;
     break;
->>>>>>> 93f55f3c
   default:
     LOGE("unknown safety model: %d", safety_model);
   }
